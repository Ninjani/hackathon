from pytorch_lightning import LightningModule
<<<<<<< HEAD
import torch
=======
>>>>>>> 5ea94200
from torch_geometric.nn import GATConv, HeteroConv
from torch import nn
import torch.nn.functional as F

<<<<<<< HEAD
class CrossGAT(LightningModule):
    def __init__(self, in_channels, out_channels, num_layers=1):
=======
class CrossGAT(nn.Module):
    def __init__(self, in_channels, out_channels, num_layers):
>>>>>>> 5ea94200
        """
        The heterograph contains a protein_1 graph and a protein_2 graph.
        in_channels: int
            The number of input channels.
        out_channels: int
            The number of output channels.
        num_layers: int
            The number of layers.
        """
        super(CrossGAT, self).__init__()
        self.save_hyperparameters()
        self.example_input_array = (torch.empty(32, in_channels), torch.zeros(2, 100, dtype=torch.long))

        self.gat_convs = nn.ModuleList()
        for _ in range(num_layers):
            het_conv = HeteroConv({
                # ('node_type', 'edge_type', 'node_type'): MessagePassing
                ('protein_1', 'intra', 'protein_1'): GATConv(in_channels, in_channels, add_self_loops=False), # TODO: other kinds of convolutions
                ('protein_2', 'intra', 'protein_2'): GATConv(in_channels, in_channels, add_self_loops=False),
                ('protein_1', 'inter', 'protein_2'): GATConv((in_channels, in_channels), in_channels, add_self_loops=False),
            }, aggr='sum')
            self.gat_convs.append(het_conv)

        print(in_channels)
        print(out_channels)

        self.linear = nn.Linear(in_channels, out_channels)

    def forward(self, node_attributes, edge_index):
        for conv in self.gat_convs:
            node_attributes = conv(node_attributes, edge_index)
            node_attributes = {key: x.relu() for key, x in node_attributes.items()}

        return (
<<<<<<< HEAD
            self.linear(node_attributes['protein_1']), 
            self.linear(node_attributes['protein_2'])
        )
    
    def training_step(self, batch, batch_idx):
        out1, out2 = self(batch.x, batch.edge_index)
        loss1 = F.binary_cross_entropy_with_logits(out1, batch.y.view(-1, 1))
        loss2 = F.binary_cross_entropy_with_logits(out2, batch.y.view(-1, 1))
        loss = loss1 + loss2
        self.log('train_loss', loss, on_step=True, on_epoch=True, sync_dist=True,
                 batch_size=batch.x.shape[0])

        return loss
    
    def validation_step(self, batch, batch_idx):
        out1, out2 = self(batch.x, batch.edge_index)
        loss1 = F.binary_cross_entropy_with_logits(out1, batch.y.view(-1, 1))
        loss2 = F.binary_cross_entropy_with_logits(out2, batch.y.view(-1, 1))
        loss = loss1 + loss2
        self.log('hp_metric', loss, on_step=True, on_epoch=True, sync_dist=True,
                 batch_size=batch.x.shape[0])

        return loss
=======
            self.linear(x_dict['protein_1']), 
            self.linear(x_dict['protein_2'])
        )
    
class CrossGATModel(LightningModule):
    def __init__(self, in_channels, num_layers, out_channels):
        super(CrossGATModel, self).__init__()
        self.save_hyperparameters()
        self.model = CrossGAT(in_channels=in_channels,
                         out_channels=out_channels,
                         num_layers=num_layers)
        
    def forward(self, x_dict, edge_index_dict):
        return self.model(x_dict, edge_index_dict)
    
    def training_step(self, batch, batch_idx):
        out_1, out_2 = self(batch.x_dict, batch.edge_index_dict)
        loss = F.binary_cross_entropy_with_logits(out_1, 
                                                  batch.y_dict["protein_1"].view(-1, 1)) + F.binary_cross_entropy_with_logits(out_2, 
                                                                                                                              batch.y_dict["protein_2"].view(-1, 1))
        batch_size = max(batch.x_dict['protein_1'].shape[0], batch.x_dict['protein_2'].shape[0])
        self.log('train_loss', loss, prog_bar=True, on_step=True, on_epoch=True, sync_dist=True, batch_size=batch_size)
        return loss
    
    def validation_step(self, batch, batch_idx):
        out_1, out_2 = self(batch.x_dict, batch.edge_index_dict)
        loss = F.binary_cross_entropy_with_logits(out_1, 
                                                  batch.y_dict["protein_1"].view(-1, 1)) + F.binary_cross_entropy_with_logits(out_2, 
                                                                                                                              batch.y_dict["protein_2"].view(-1, 1))        
        batch_size = max(batch.x_dict['protein_1'].shape[0], batch.x_dict['protein_2'].shape[0])
        self.log('hp_metric', loss, batch_size=batch_size)
        self.log('val_loss', loss, prog_bar=True, on_step=True, on_epoch=True, sync_dist=True, batch_size=batch_size)
        return loss
        
>>>>>>> 5ea94200
<|MERGE_RESOLUTION|>--- conflicted
+++ resolved
@@ -1,19 +1,11 @@
 from pytorch_lightning import LightningModule
-<<<<<<< HEAD
 import torch
-=======
->>>>>>> 5ea94200
 from torch_geometric.nn import GATConv, HeteroConv
 from torch import nn
 import torch.nn.functional as F
 
-<<<<<<< HEAD
-class CrossGAT(LightningModule):
-    def __init__(self, in_channels, out_channels, num_layers=1):
-=======
 class CrossGAT(nn.Module):
     def __init__(self, in_channels, out_channels, num_layers):
->>>>>>> 5ea94200
         """
         The heterograph contains a protein_1 graph and a protein_2 graph.
         in_channels: int
@@ -42,37 +34,12 @@
 
         self.linear = nn.Linear(in_channels, out_channels)
 
-    def forward(self, node_attributes, edge_index):
+    def forward(self, x_dict, edge_index_dict):
         for conv in self.gat_convs:
-            node_attributes = conv(node_attributes, edge_index)
-            node_attributes = {key: x.relu() for key, x in node_attributes.items()}
+            x_dict = conv(x_dict, edge_index_dict)
+            x_dict = {key: x.relu() for key, x in x_dict.items()}
 
         return (
-<<<<<<< HEAD
-            self.linear(node_attributes['protein_1']), 
-            self.linear(node_attributes['protein_2'])
-        )
-    
-    def training_step(self, batch, batch_idx):
-        out1, out2 = self(batch.x, batch.edge_index)
-        loss1 = F.binary_cross_entropy_with_logits(out1, batch.y.view(-1, 1))
-        loss2 = F.binary_cross_entropy_with_logits(out2, batch.y.view(-1, 1))
-        loss = loss1 + loss2
-        self.log('train_loss', loss, on_step=True, on_epoch=True, sync_dist=True,
-                 batch_size=batch.x.shape[0])
-
-        return loss
-    
-    def validation_step(self, batch, batch_idx):
-        out1, out2 = self(batch.x, batch.edge_index)
-        loss1 = F.binary_cross_entropy_with_logits(out1, batch.y.view(-1, 1))
-        loss2 = F.binary_cross_entropy_with_logits(out2, batch.y.view(-1, 1))
-        loss = loss1 + loss2
-        self.log('hp_metric', loss, on_step=True, on_epoch=True, sync_dist=True,
-                 batch_size=batch.x.shape[0])
-
-        return loss
-=======
             self.linear(x_dict['protein_1']), 
             self.linear(x_dict['protein_2'])
         )
@@ -106,5 +73,4 @@
         self.log('hp_metric', loss, batch_size=batch_size)
         self.log('val_loss', loss, prog_bar=True, on_step=True, on_epoch=True, sync_dist=True, batch_size=batch_size)
         return loss
-        
->>>>>>> 5ea94200
+        