from pytorch_lightning.callbacks import Callback
import torch
<<<<<<< HEAD
import pandas as pnd
from matplotlib import pyplot as plt
import seaborn as sns
from sklearn import metrics
import numpy as np

class LogParameters(Callback):
    """
    Logs histograms of model parameters and gradients to check for vanishing/exploding gradients
    """
=======
import torchmetrics
import pandas as pd
from matplotlib import pyplot as plt
import seaborn as sns

class LogParameters(Callback):
>>>>>>> 3c60bd10
    def on_train_batch_end(self, trainer, pl_module, outputs, batch, batch_idx):
        if (batch_idx + 1) % trainer.log_every_n_steps == 0:
            for name, param in pl_module.named_parameters():
                trainer.logger.experiment.add_histogram(f"Model/{name}", param, global_step=trainer.global_step)
                trainer.logger.experiment.add_histogram(f"Model/{name}_grad", param.grad, global_step=trainer.global_step)

<<<<<<< HEAD
def get_metrics_and_curves(metric_type, y_pred, y_true, invert=False, threshold=0.5):
    """
    Calculate metrics and curves for a given metric type
    ROC: Receiver Operating Characteristic curve, metric = Area under the curve
    PR: Precision-Recall curve, metric = Area under the curve (Average precision)
    CM: Confusion Matrix, metric = F1 score

    Parameters
    ----------
    metric_type : str
        One of "ROC", "PR", "CM"
    y_pred : torch.Tensor
        Predicted labels
    y_true : torch.Tensor
        True labels
    invert : bool
        If True, do 1 - y_pred, use if y_pred is distance instead of probability

    Returns
    -------
    metric_value : float
        Value of the metric
    metric_disp : matplotlib.figure.Figure
        Figure of the curve/matrix
    """
    if invert:
        y_pred = 1 - y_pred
    y_true = y_true.cpu().detach().numpy()
    y_pred = y_pred.cpu().detach().numpy()
    if metric_type == "ROC": 
        fpr, tpr, _ = metrics.roc_curve(y_true, y_pred, pos_label=1)
        roc_auc = metrics.auc(fpr, tpr)
        roc_disp = metrics.RocCurveDisplay(fpr=fpr, tpr=tpr, roc_auc=roc_auc).plot()
        return roc_auc, roc_disp.figure_
    elif metric_type == "PR":
        # Precision-Recall Curve
        precision, recall, _ = metrics.precision_recall_curve(y_true, y_pred, pos_label=1)
        pr_auc = metrics.auc(recall, precision)
        pr_disp = metrics.PrecisionRecallDisplay(precision=precision, recall=recall, average_precision=pr_auc).plot()
        return pr_auc, pr_disp.figure_
    elif metric_type == "CM":
        confusion_matrix = metrics.confusion_matrix(y_true, y_pred > threshold)
        df_cm = pnd.DataFrame(confusion_matrix)
        plt.figure(figsize = (10,7))
        cm_disp = sns.heatmap(df_cm, annot=True, cmap='Blues').get_figure()
        plt.close(cm_disp)
        f1 = metrics.f1_score(y_true, y_pred > threshold)
        return f1, cm_disp



class LogMetrics(Callback):
    """
    Log metrics and curves for validation and training

    Scalars: ROC/val_AUC, ROC/train_AUC, PR/val_AUC, PR/train_AUC, CM/val_F1, CM/train_F1 
    Images: ROC/val, ROC/train, PR/val, PR/train, CM/val, CM/train
    """
    def on_validation_epoch_end(self, trainer, pl_module):
        outputs = torch.cat([x['out'] for x in pl_module.validation_step_outputs], dim=0)
        labels = torch.cat([x['y'] for x in pl_module.validation_step_outputs], dim=0)
        for metric, value in zip(["ROC", "PR", "CM"], ["AUC", "AUC", "F1"]):
            metric_value, metric_disp = get_metrics_and_curves(metric, outputs, labels)
            pl_module.log(f"{metric}/val_{value}", metric_value)
            if trainer.current_epoch % 10 == 0:
                trainer.logger.experiment.add_figure(f"{metric}/val", metric_disp, global_step=trainer.global_step)

    def on_train_epoch_end(self, trainer, pl_module):
        outputs = torch.cat([x['out'] for x in pl_module.train_step_outputs], dim=0)
        labels = torch.cat([x['y'] for x in pl_module.train_step_outputs], dim=0)
        for metric, value in zip(["ROC", "PR", "CM"], ["AUC", "AUC", "F1"]):
            metric_value, metric_disp = get_metrics_and_curves(metric, outputs, labels)
            pl_module.log(f"{metric}/train_{value}", metric_value)
            if trainer.current_epoch % 10 == 0:
                trainer.logger.experiment.add_figure(f"{metric}/train", metric_disp, global_step=trainer.global_step)

class LogDistances(Callback):
    """
    Logs histograms of true and predicted distances and their difference
    """
    def on_validation_epoch_end(self, trainer, pl_module):
        if 'distances' in pl_module.validation_step_outputs[0]:
            distances = torch.cat([x['distances'] for x in pl_module.validation_step_outputs], dim=0).cpu().detach().numpy()
            if trainer.current_epoch == 1:
                trainer.logger.experiment.add_histogram(f"Distances/true", 
                                                        distances, 
                                                        global_step=trainer.global_step)
            predicted_distances = torch.cat([x['predicted_distances'] for x in pl_module.validation_step_outputs], dim=0).cpu().detach().numpy()
            trainer.logger.experiment.add_histogram(f"Distances/predicted", 
                                                    predicted_distances, 
                                                    global_step=trainer.global_step)
            trainer.logger.experiment.add_histogram(f"Distances/difference", 
                                                    np.abs(predicted_distances - distances), 
                                                    global_step=trainer.global_step)

class ClearOutputs(Callback):
    """
    Clears the outputs of the model after each epoch
    """
    def on_train_epoch_start(self, trainer, pl_module):
        pl_module.train_step_outputs.clear()
        
    def on_validation_epoch_start(self, trainer, pl_module) -> None:
        pl_module.validation_step_outputs.clear()

=======

class LogConfusionMatrix(Callback):
    def on_validation_epoch_end(self, trainer, pl_module):
        outputs = torch.cat([x['out'] for x in pl_module.validation_step_outputs], dim=0)
        labels = torch.cat([x['y'] for x in pl_module.validation_step_outputs], dim=0)
        confusion_matrix = torchmetrics.ConfusionMatrix(task = 'binary', num_classes=2, threshold=0.5).to(pl_module.device)
        confusion_matrix(outputs, labels.int())
        confusion_matrix_computed = confusion_matrix.compute().detach().cpu().numpy().astype(int)

        df_cm = pd.DataFrame(confusion_matrix_computed)
        plt.figure(figsize = (10,7))
        fig_ = sns.heatmap(df_cm, annot=True, cmap='Blues').get_figure()
        plt.close(fig_)
        trainer.logger.experiment.add_figure("Confusion matrix", fig_, trainer.global_step)

class LogDistances(Callback):
    def on_validation_epoch_end(self, trainer, pl_module):
        if 'distances' in pl_module.validation_step_outputs[0]:
            if trainer.current_epoch == 1:
                distances = torch.cat([x['distances'] for x in pl_module.validation_step_outputs], dim=0)
                trainer.logger.experiment.add_histogram(f"Distances/true", distances, global_step=trainer.global_step)
            predicted_distances = torch.cat([x['predicted_distances'] for x in pl_module.validation_step_outputs], dim=0)
            trainer.logger.experiment.add_histogram(f"Distances/predicted", predicted_distances, global_step=trainer.global_step)
>>>>>>> 3c60bd10
<|MERGE_RESOLUTION|>--- conflicted
+++ resolved
@@ -1,6 +1,5 @@
 from pytorch_lightning.callbacks import Callback
 import torch
-<<<<<<< HEAD
 import pandas as pnd
 from matplotlib import pyplot as plt
 import seaborn as sns
@@ -11,21 +10,12 @@
     """
     Logs histograms of model parameters and gradients to check for vanishing/exploding gradients
     """
-=======
-import torchmetrics
-import pandas as pd
-from matplotlib import pyplot as plt
-import seaborn as sns
-
-class LogParameters(Callback):
->>>>>>> 3c60bd10
     def on_train_batch_end(self, trainer, pl_module, outputs, batch, batch_idx):
         if (batch_idx + 1) % trainer.log_every_n_steps == 0:
             for name, param in pl_module.named_parameters():
                 trainer.logger.experiment.add_histogram(f"Model/{name}", param, global_step=trainer.global_step)
                 trainer.logger.experiment.add_histogram(f"Model/{name}_grad", param.grad, global_step=trainer.global_step)
 
-<<<<<<< HEAD
 def get_metrics_and_curves(metric_type, y_pred, y_true, invert=False, threshold=0.5):
     """
     Calculate metrics and curves for a given metric type
@@ -129,30 +119,4 @@
         pl_module.train_step_outputs.clear()
         
     def on_validation_epoch_start(self, trainer, pl_module) -> None:
-        pl_module.validation_step_outputs.clear()
-
-=======
-
-class LogConfusionMatrix(Callback):
-    def on_validation_epoch_end(self, trainer, pl_module):
-        outputs = torch.cat([x['out'] for x in pl_module.validation_step_outputs], dim=0)
-        labels = torch.cat([x['y'] for x in pl_module.validation_step_outputs], dim=0)
-        confusion_matrix = torchmetrics.ConfusionMatrix(task = 'binary', num_classes=2, threshold=0.5).to(pl_module.device)
-        confusion_matrix(outputs, labels.int())
-        confusion_matrix_computed = confusion_matrix.compute().detach().cpu().numpy().astype(int)
-
-        df_cm = pd.DataFrame(confusion_matrix_computed)
-        plt.figure(figsize = (10,7))
-        fig_ = sns.heatmap(df_cm, annot=True, cmap='Blues').get_figure()
-        plt.close(fig_)
-        trainer.logger.experiment.add_figure("Confusion matrix", fig_, trainer.global_step)
-
-class LogDistances(Callback):
-    def on_validation_epoch_end(self, trainer, pl_module):
-        if 'distances' in pl_module.validation_step_outputs[0]:
-            if trainer.current_epoch == 1:
-                distances = torch.cat([x['distances'] for x in pl_module.validation_step_outputs], dim=0)
-                trainer.logger.experiment.add_histogram(f"Distances/true", distances, global_step=trainer.global_step)
-            predicted_distances = torch.cat([x['predicted_distances'] for x in pl_module.validation_step_outputs], dim=0)
-            trainer.logger.experiment.add_histogram(f"Distances/predicted", predicted_distances, global_step=trainer.global_step)
->>>>>>> 3c60bd10
+        pl_module.validation_step_outputs.clear()