from pathlib import Path
from sklearn.model_selection import train_test_split
from torch_geometric.data import Dataset, Data, HeteroData
from torch_geometric.loader import DataLoader
from pytorch_lightning import LightningDataModule
from torch_geometric import transforms as T
import torch

from ..utils import load_protein_as_graph, read_interface_labels


def make_hetero_graph(graph_1: Data, graph_2: Data):
    """
    Combine two pytorch-geometric Data objects into a single HeteroData object.
    i.e data_1.x and data_2.x become data["protein_1"].x and data["protein_2"].x
    Also add all vs. all edges between the two proteins.
    """    
    graph = HeteroData()
    graph["protein_1"].x = graph_1.x
    graph["protein_1"].y = graph_1.y
    graph["protein_1", "intra", "protein_1"].edge_index = graph_1.edge_index

    graph["protein_2"].x = graph_2.x
    graph["protein_2"].y = graph_2.y
    graph["protein_2", "intra", "protein_2"].edge_index = graph_2.edge_index

    # add all vs. all edges between the two proteins.
    # TODO: explore other ways to do this
    edge_index_inter = [] 
    for i in range(graph_1.x.shape[0]):
        for j in range(graph_2.x.shape[0]):
            edge_index_inter.append([i, j])
    graph["protein_1", "inter", "protein_2"].edge_index = torch.tensor(edge_index_inter).T
    return graph


class ProteinPairDataset(Dataset):
    """
    torch-geometric Dataset class for loading pairs of protein files as HeteroData objects.
    """
    def __init__(self, root, protein_pair_names: list, label_mapping: dict, pre_transform=None, transform=None):
        self.protein_pair_names = protein_pair_names
        self.label_mapping = label_mapping
        self.protein_names = set()
        for name_1, name_2 in self.protein_pair_names:
            self.protein_names.add(name_1)
            self.protein_names.add(name_2)
        super(ProteinPairDataset, self).__init__(root, pre_transform=pre_transform, transform=transform)
        
    @property
    def raw_file_names(self):
        return [Path(self.raw_dir) / f"{protein_name}.pdb" for protein_name in self.protein_names]

    @property
    def processed_file_names(self):
        return [Path(self.processed_dir) / f"{p1}__{p2}.pt" for p1, p2 in self.protein_pair_names]

    def process(self):
        for p1, p2 in self.protein_pair_names:
<<<<<<< HEAD
            try:
                data_1 = load_protein_as_graph(Path(self.raw_dir) / f"{p1}.pdb", self.label_mapping[(p1, p2)][0])
                data_2 = load_protein_as_graph(Path(self.raw_dir) / f"{p2}.pdb", self.label_mapping[(p1, p2)][1])
            except KeyError:
                print('Do not have an interface between %s and %s' % (p1, p2))
                continue

=======
            output = Path(self.processed_dir) / f'{p1}__{p2}.pt'
            if output.exists():
                continue
            data_1 = load_protein_as_graph(Path(self.raw_dir) / f"{p1}.pdb", self.label_mapping[(p1, p2)][0])
            data_2 = load_protein_as_graph(Path(self.raw_dir) / f"{p2}.pdb", self.label_mapping[(p1, p2)][1])
>>>>>>> 5ea94200
            if self.pre_transform is not None:
                data_1 = self.pre_transform(data_1)
                data_2 = self.pre_transform(data_2)
            data = make_hetero_graph(data_1, data_2)
            torch.save(data, output)

    def len(self):
        return len(self.processed_file_names)
    
    def get(self, idx):
        data = torch.load(self.processed_file_names[idx])
        return data
    

class ProteinPairDataModule(LightningDataModule):
    """
    Pytorch Lightning DataModule wrapping the ProteinPairDataset class.
    Here you set/choose
    - how training, validation and test data are split
    - the batch size and number of workers for the DataLoader
    - the transforms to apply to the individual graphs (in pre-transform) and to the combined HeteroData object (in transform)
    """
    def __init__(self, root, batch_size: int = 32, num_workers: int = 1):
        super().__init__()
        self.train_file = Path(root) / "training.txt"
        self.test_file = Path(root) / "testing.txt"
        self.labels_file = Path(root) / "interface_labels.txt"
        self.root = root
        self.batch_size = batch_size
        self.num_workers = num_workers
        self.pre_transform = T.Compose([T.RadiusGraph(8.0), T.Distance()]) # TODO: explore other transforms TODO: make a parameter
        self.transform = None # TODO: explore other transforms TODO: make a parameter

    def setup(self, stage: str):
        protein_pair_names_to_labels = read_interface_labels(self.labels_file)
        if stage == "fit":
            protein_pair_names = []
            with open(self.train_file, "r") as f:
                for line in f:
                    pdb_id, chain_1, chain_2 = line.strip().split("_")
                    protein_pair_name = (f"{pdb_id}_{chain_1}", f"{pdb_id}_{chain_2}")
                    if protein_pair_name in protein_pair_names_to_labels:
                        protein_pair_names.append(protein_pair_name)
            # split train and val
            self.train_protein_pair_names, self.val_protein_pair_names = train_test_split(protein_pair_names, test_size=0.2, random_state=42)
            self.train_dataset = ProteinPairDataset(root=self.root, protein_pair_names=self.train_protein_pair_names, label_mapping=protein_pair_names_to_labels, 
                                                    pre_transform=self.pre_transform, transform=self.transform)
            self.val_dataset = ProteinPairDataset(root=self.root, protein_pair_names=self.val_protein_pair_names, label_mapping=protein_pair_names_to_labels, 
                                                  pre_transform=self.pre_transform, transform=self.transform)
        elif stage == "test":
            self.test_protein_pair_names = []
            with open(self.test_file, "r") as f:
                for line in f:
                    pdb_id, chain_1, chain_2 = line.strip().split("_")
                    protein_pair_name = (f"{pdb_id}_{chain_1}", f"{pdb_id}_{chain_2}")
                    if protein_pair_name in protein_pair_names_to_labels:
                        self.test_protein_pair_names.append(protein_pair_name)
            self.test_dataset = ProteinPairDataset(root=self.root, protein_pair_names=self.test_protein_pair_names, label_mapping=protein_pair_names_to_labels, 
                                                   pre_transform=self.pre_transform, transform=self.transform)

    def train_dataloader(self):
        return DataLoader(self.train_dataset, batch_size=self.batch_size, shuffle=True, num_workers=self.num_workers)

    def val_dataloader(self):
        return DataLoader(self.val_dataset, batch_size=self.batch_size, shuffle=False, num_workers=self.num_workers)

    def test_dataloader(self):
        return DataLoader(self.test_dataset, batch_size=self.batch_size, shuffle=False, num_workers=self.num_workers)<|MERGE_RESOLUTION|>--- conflicted
+++ resolved
@@ -57,7 +57,6 @@
 
     def process(self):
         for p1, p2 in self.protein_pair_names:
-<<<<<<< HEAD
             try:
                 data_1 = load_protein_as_graph(Path(self.raw_dir) / f"{p1}.pdb", self.label_mapping[(p1, p2)][0])
                 data_2 = load_protein_as_graph(Path(self.raw_dir) / f"{p2}.pdb", self.label_mapping[(p1, p2)][1])
@@ -65,13 +64,6 @@
                 print('Do not have an interface between %s and %s' % (p1, p2))
                 continue
 
-=======
-            output = Path(self.processed_dir) / f'{p1}__{p2}.pt'
-            if output.exists():
-                continue
-            data_1 = load_protein_as_graph(Path(self.raw_dir) / f"{p1}.pdb", self.label_mapping[(p1, p2)][0])
-            data_2 = load_protein_as_graph(Path(self.raw_dir) / f"{p2}.pdb", self.label_mapping[(p1, p2)][1])
->>>>>>> 5ea94200
             if self.pre_transform is not None:
                 data_1 = self.pre_transform(data_1)
                 data_2 = self.pre_transform(data_2)
